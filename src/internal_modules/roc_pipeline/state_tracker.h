--- conflicted
+++ resolved
@@ -17,7 +17,9 @@
 #include "roc_core/mutex.h"
 #include "roc_core/noncopyable.h"
 #include "roc_core/semaphore.h"
+#include "roc_core/semaphore.h"
 #include "roc_core/stddefs.h"
+#include "roc_core/time.h"
 #include "roc_core/time.h"
 #include "roc_sndio/device_state.h"
 
@@ -35,6 +37,9 @@
 public:
     //! Initialize all counters to zero.
     StateTracker();
+
+    //! Block until state becomes any of the ones specified by state_mask.
+    bool wait_state(unsigned state_mask, core::nanoseconds_t deadline);
 
     //! Block until state becomes any of the ones specified by state_mask.
     bool wait_state(unsigned state_mask, core::nanoseconds_t deadline);
@@ -71,18 +76,15 @@
 
 private:
     core::Semaphore sem_;
+    core::Semaphore sem_;
     core::Atomic<int> halt_state_;
     core::Atomic<int> active_sessions_;
     core::Atomic<int> pending_packets_;
-<<<<<<< HEAD
     core::Atomic<bool> sem_is_occupied_;
     core::Atomic<unsigned> waiting_mask_;
     core::Cond waiting_con_;
     core::Mutex mutex_;
 
-=======
-    core::Atomic<unsigned> waiting_mask_;
->>>>>>> 4c78955e
     void signal_state_change();
 };
 
